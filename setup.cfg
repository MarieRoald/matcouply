[metadata]
name = matcouply
keywords=matcouply
version = 0.0.1
license = "MIT license",
description = Regularised coupled matrix factorisation with AO-ADMM
long_description = file: README.rst
author = Marie Roald
author_email = roald.marie@gmail.com
url=https://github.com/marieroald/matcouply
classifiers=
    Development Status :: 2 - Pre-Alpha
    Intended Audience :: Developers
    License :: OSI Approved :: MIT License
    Natural Language :: English
    Programming Language :: Python :: 3.6
    Programming Language :: Python :: 3.7
    Programming Language :: Python :: 3.8
    Programming Language :: Python :: 3.9

[options]
packages = find:
package_dir =
    =src
include_package_data = True
install_requires =
    numpy
    scipy
    tensorly

[options.extras_require]
all=
    condat-tv
devel=
    coverage
    pytest
    pytest-cov
    pytest-randomly
    sphinx
    sphinx-rtd-theme
    sphinx-gallery
    sphinxcontrib-bibtex
    numpydoc
    flake8
    darglint
    black
    isort
    bump2version
    wheel

[options.packages.find]
where=src

[bdist_wheel]
universal = 1

[flake8]
ignore = E741, E203, W503
exclude = docs
max-line-length = 120
<<<<<<< HEAD
docstring_style = numpy
=======

[coverage:run]
omit = 
    src/matcouply/_doc_utils.py
>>>>>>> 5828e12b
<|MERGE_RESOLUTION|>--- conflicted
+++ resolved
@@ -58,11 +58,8 @@
 ignore = E741, E203, W503
 exclude = docs
 max-line-length = 120
-<<<<<<< HEAD
 docstring_style = numpy
-=======
 
 [coverage:run]
 omit = 
-    src/matcouply/_doc_utils.py
->>>>>>> 5828e12b
+    src/matcouply/_doc_utils.py